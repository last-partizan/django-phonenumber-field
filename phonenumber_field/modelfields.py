# -*- coding: utf-8 -*-

from django.core import validators
from django.db import models
from django.utils.translation import ugettext_lazy as _
from phonenumber_field.validators import validate_international_phonenumber
from phonenumber_field import formfields
from phonenumber_field.phonenumber import PhoneNumber, to_python, string_types


class PhoneNumberDescriptor(object):
    """
    The descriptor for the phone number attribute on the model instance.
    Returns a PhoneNumber when accessed so you can do stuff like::

        >>> instance.phone_number.as_international

    Assigns a phone number object on assignment so you can do::

        >>> instance.phone_number = PhoneNumber(...)
    or
        >>> instance.phone_number = '+414204242'
    """

    def __init__(self, field):
        self.field = field

    def __get__(self, instance=None, owner=None):
        if instance is None:
            raise AttributeError(
                "The '%s' attribute can only be accessed from %s instances."
                % (self.field.name, owner.__name__))
        return instance.__dict__[self.field.name]

    def __set__(self, instance, value):
        instance.__dict__[self.field.name] = to_python(value)


class PhoneNumberField(models.Field):
    attr_class = PhoneNumber
    descriptor_class = PhoneNumberDescriptor
    default_validators = [validate_international_phonenumber]

    description = _("Phone number")

    def __init__(self, *args, **kwargs):
        kwargs['max_length'] = kwargs.get('max_length', 128)
        super(PhoneNumberField, self).__init__(*args, **kwargs)
        self.validators.append(validators.MaxLengthValidator(self.max_length))

    def get_internal_type(self):
        return "CharField"

    def get_prep_value(self, value):
        "Returns field's value prepared for saving into a database."
<<<<<<< HEAD
        if not value:
=======
        if value is None or value == '':
>>>>>>> 56776b13
            if not self.blank:
                return to_python(self.default)
            elif self.blank:
                return to_python(self.default) or ''

        value = to_python(value)
        if isinstance(value, string_types):
            # it is an invalid phone number
            return value
        return value.as_e164

    def contribute_to_class(self, cls, name):
        super(PhoneNumberField, self).contribute_to_class(cls, name)
        setattr(cls, self.name, self.descriptor_class(self))

    def formfield(self, **kwargs):
        defaults = {
            'form_class': formfields.PhoneNumberField,
        }
        defaults.update(kwargs)
        return super(PhoneNumberField, self).formfield(**defaults)

try:
    from south.modelsinspector import add_introspection_rules
    add_introspection_rules([
        (
            [PhoneNumberField],
            [],
            {},
        ),
    ], ["^phonenumber_field\.modelfields\.PhoneNumberField"])
except ImportError:
    pass<|MERGE_RESOLUTION|>--- conflicted
+++ resolved
@@ -53,11 +53,7 @@
 
     def get_prep_value(self, value):
         "Returns field's value prepared for saving into a database."
-<<<<<<< HEAD
         if not value:
-=======
-        if value is None or value == '':
->>>>>>> 56776b13
             if not self.blank:
                 return to_python(self.default)
             elif self.blank:
